--- conflicted
+++ resolved
@@ -50,10 +50,6 @@
 
     state = env.reset()
 
-<<<<<<< HEAD
-    expansion_strategy = ZeroExpansion(
-        tree=TensorDictMap("observation"), num_action=env.action_spec.shape[-1]
-=======
     expansion_strategy = AlphaZeroExpansionStrategy(
         tree=TensorDictMap("observation"),
         value_module=TensorDictModule(
@@ -61,7 +57,6 @@
             in_keys=["observation"],
             out_keys=["action_value"],
         ),
->>>>>>> 50d1f41f
     )
 
     mcts_policy = MctsPolicy(
@@ -76,10 +71,6 @@
 def test_rollout() -> None:
     env = StatelessCliffWalking()
 
-<<<<<<< HEAD
-    rollout_policy = ZeroExpansion(
-        tree=TensorDictMap("observation"), num_action=env.action_spec.shape[-1]
-=======
     rollout_policy = AlphaZeroExpansionStrategy(
         tree=TensorDictMap("observation"),
         value_module=TensorDictModule(
@@ -87,7 +78,6 @@
             in_keys=["observation"],
             out_keys=["action_value"],
         ),
->>>>>>> 50d1f41f
     )
 
     mcts_policy = MctsPolicy(
@@ -108,10 +98,6 @@
     tree = TensorDictMap("observation")
     policy = SimulatedSearchPolicy(
         policy=MctsPolicy(
-<<<<<<< HEAD
-            expansion_strategy=ZeroExpansion(
-                tree=tree, num_action=env.action_spec.shape[-1]
-=======
             expansion_strategy=AlphaZeroExpansionStrategy(
                 tree=tree,
                 value_module=TensorDictModule(
@@ -119,7 +105,6 @@
                     in_keys=["observation"],
                     out_keys=["action_value"],
                 ),
->>>>>>> 50d1f41f
             ),
         ),
         tree_updater=UpdateTreeStrategy(tree, num_action=env.action_spec.shape[-1]),
@@ -243,11 +228,7 @@
 
 def test_update_tree():
     tree = TensorDictMap("observation")
-<<<<<<< HEAD
-    tree_updater = UpdateTreeStrategy(tree=tree, num_action=2)
-=======
     tree_updater = UpdateTreeStrategy(tree=tree)
->>>>>>> 50d1f41f
 
     done_state = TensorDict(
         {
@@ -304,30 +285,6 @@
 
 
 @pytest.mark.parametrize(
-<<<<<<< HEAD
-    "w1,v1,w2,v2,expected_output",
-    [
-        (
-            torch.Tensor([0, 1]),
-            torch.Tensor([0, 2]),
-            torch.Tensor([0, 0]),
-            torch.Tensor([1, 2]),
-            torch.Tensor([0, 2]),
-        ),
-        (
-            torch.Tensor([0, 1]),
-            torch.Tensor([0, 2]),
-            torch.Tensor([1, 1]),
-            torch.Tensor([1, 1]),
-            torch.Tensor([1, 1.5]),
-        ),
-        (
-            torch.Tensor([0, 1]),
-            torch.Tensor([0, 2]),
-            torch.Tensor([0, 1]),
-            torch.Tensor([1]),
-            torch.Tensor([0, 1.5]),
-=======
     "action_value,action_count,current_action,target_value,expected_output",
     [
         (
@@ -350,20 +307,10 @@
             torch.Tensor([0, 1]),  # second action selected
             torch.Tensor([0.5]),  # reward of second action
             torch.Tensor([-0.5, 0.5]),
->>>>>>> 50d1f41f
         ),
     ],
 )
 def test_weighted_sum(
-<<<<<<< HEAD
-    w1: torch.Tensor,
-    v1: torch.Tensor,
-    w2: torch.Tensor,
-    v2: torch.Tensor,
-    expected_output: torch.Tensor,
-):
-    avg = safe_weighted_avg(w1, v1, w2, v2)
-=======
     action_value: torch.Tensor,
     action_count: torch.Tensor,
     current_action: torch.Tensor,
@@ -371,7 +318,6 @@
     expected_output: torch.Tensor,
 ):
     avg = safe_weighted_avg(action_count, action_value, current_action, target_value)
->>>>>>> 50d1f41f
     np.testing.assert_almost_equal(
         avg.detach().numpy(), expected_output.detach().numpy()
     )